use super::super::ap::{
    AccessPortError, AddressIncrement, ApAccess, ApRegister, DataSize, MemoryAp, CSW, DRW, TAR,
};
use crate::architecture::arm::ArmCommunicationInterface;
use crate::architecture::arm::{
    communication_interface::Initialized, dp::DpAccess, MemoryApInformation,
};
use crate::{CommunicationInterface, CoreRegister, CoreRegisterAddress, DebugProbeError, Error};
use scroll::{Pread, Pwrite, LE};
use std::convert::TryInto;
use std::{
    ops::Range,
    time::{Duration, Instant},
};

use bitfield::bitfield;

pub trait ArmProbe {
    fn read_core_reg(&mut self, ap: MemoryAp, addr: CoreRegisterAddress) -> Result<u32, Error>;
    fn write_core_reg(
        &mut self,
        ap: MemoryAp,
        addr: CoreRegisterAddress,
        value: u32,
    ) -> Result<(), Error>;

    fn read_8(&mut self, ap: MemoryAp, address: u32, data: &mut [u8]) -> Result<(), Error>;
    fn read_32(&mut self, ap: MemoryAp, address: u32, data: &mut [u32]) -> Result<(), Error>;

    fn write_8(&mut self, ap: MemoryAp, address: u32, data: &[u8]) -> Result<(), Error>;
    fn write_32(&mut self, ap: MemoryAp, address: u32, data: &[u32]) -> Result<(), Error>;

    fn flush(&mut self) -> Result<(), Error>;

    fn get_arm_communication_interface(
        &mut self,
    ) -> Result<&mut ArmCommunicationInterface<Initialized>, Error>;
}

/// A struct to give access to a targets memory using a certain DAP.
pub(crate) struct ADIMemoryInterface<'interface, AP>
where
    AP: CommunicationInterface + ApAccess + DpAccess,
{
    interface: &'interface mut AP,
    only_32bit_data_size: bool,

    // Does the connected memory AP support the HNONSEC bit?
    // If it doesn't support it, bit 30 in the CSW register has
    // to be set to 1 at all times.
    supports_hnonsec: bool,

    // Cached value of the CSW register, to avoid unecessary writes.
    //
    // TODO: This is the wrong location for this, it should actually be
    // cached on a lower level, where the other Memory AP information is
    // stored.
    cached_csw_value: Option<CSW>,
}

impl<'interface, AP> ADIMemoryInterface<'interface, AP>
where
    AP: CommunicationInterface + ApAccess + DpAccess,
{
    /// Creates a new MemoryInterface for given AccessPort.
    pub fn new(
        interface: &'interface mut AP,
        ap_information: &MemoryApInformation,
    ) -> Result<ADIMemoryInterface<'interface, AP>, AccessPortError> {
        Ok(Self {
            interface,
            only_32bit_data_size: ap_information.only_32bit_data_size,
            supports_hnonsec: ap_information.supports_hnonsec,
            cached_csw_value: None,
        })
    }
}

impl<AP> ADIMemoryInterface<'_, AP>
where
    AP: CommunicationInterface + ApAccess + DpAccess,
{
    /// Build the correct CSW register for a memory access
    ///
    /// Currently, only AMBA AHB Access is supported.
    fn build_csw_register(&self, data_size: DataSize) -> CSW {
        // The CSW Register is set for an AMBA AHB Acccess, according to
        // the ARM Debug Interface Architecture Specification.
        //
        // The HNONSEC bit is set according to [Self::supports_hnonsec]:
        //
        //  HNONSEC[30]          = 1  - Should be One, if unsupported, otherwise
        //                              zero to indicate secure access
        // The PROT bits are set as follows:
        //  MasterType, bit [29] = 1  - Access as default AHB Master
        //  HPROT[4]             = 0  - Non-allocating access
        //
        // The CACHE bits are set for the following AHB access:
        //   HPROT[0] == 1   - data           access
        //   HPROT[1] == 1   - privileged     access
        //   HPROT[2] == 0   - non-cacheable  access
        //   HPROT[3] == 0   - non-bufferable access

        CSW {
            HNONSEC: if self.supports_hnonsec { 0 } else { 1 },
            PROT: 0b10,
            CACHE: 0b11,
            AddrInc: AddressIncrement::Single,
            SIZE: data_size,
            ..Default::default()
        }
    }

    fn write_csw_register(
        &mut self,
        access_port: MemoryAp,
        value: CSW,
    ) -> Result<(), AccessPortError> {
        // Check if the write is necessary
        match self.cached_csw_value {
            Some(cached_value) if cached_value == value => Ok(()),
            _ => {
                self.write_ap_register(access_port, value)?;

                self.cached_csw_value = Some(value);

                Ok(())
            }
        }
    }

    fn wait_for_core_register_transfer(
        &mut self,
        access_port: MemoryAp,
        timeout: Duration,
    ) -> Result<(), Error> {
        // now we have to poll the dhcsr register, until the dhcsr.s_regrdy bit is set
        // (see C1-292, cortex m0 arm)
        let start = Instant::now();

        while start.elapsed() < timeout {
            let dhcsr_val = Dhcsr(self.read_word_32(access_port, Dhcsr::ADDRESS)?);

            if dhcsr_val.s_regrdy() {
                return Ok(());
            }
        }
        Err(Error::Probe(DebugProbeError::Timeout))
    }

    /// Read a 32 bit register on the given AP.
    fn read_ap_register<R>(&mut self, access_port: MemoryAp) -> Result<R, AccessPortError>
    where
        R: ApRegister<MemoryAp>,
        AP: ApAccess,
    {
        self.interface
            .read_ap_register(access_port)
            .map_err(AccessPortError::register_read_error::<R, _>)
    }

    /// Read multiple 32 bit values from the same
    /// register on the given AP.
    fn read_ap_register_repeated<R>(
        &mut self,
        access_port: MemoryAp,
        register: R,
        values: &mut [u32],
    ) -> Result<(), AccessPortError>
    where
        R: ApRegister<MemoryAp>,
        AP: ApAccess,
    {
        self.interface
            .read_ap_register_repeated(access_port, register, values)
            .map_err(AccessPortError::register_read_error::<R, _>)
    }

    /// Write a 32 bit register on the given AP.
    fn write_ap_register<R>(
        &mut self,
        access_port: MemoryAp,
        register: R,
    ) -> Result<(), AccessPortError>
    where
        R: ApRegister<MemoryAp>,
        AP: ApAccess,
    {
        self.interface
            .write_ap_register(access_port, register)
            .map_err(AccessPortError::register_write_error::<R, _>)
    }

    /// Write multiple 32 bit values to the same
    /// register on the given AP.
    fn write_ap_register_repeated<R>(
        &mut self,
        access_port: MemoryAp,
        register: R,
        values: &[u32],
    ) -> Result<(), AccessPortError>
    where
        R: ApRegister<MemoryAp>,
        AP: ApAccess,
    {
        self.interface
            .write_ap_register_repeated(access_port, register, values)
            .map_err(AccessPortError::register_write_error::<R, _>)
    }

    /// Read a 32bit word at `addr`.
    ///
    /// The address where the read should be performed at has to be word aligned.
    /// Returns `AccessPortError::MemoryNotAligned` if this does not hold true.
    pub fn read_word_32(
        &mut self,
        access_port: MemoryAp,
        address: u32,
    ) -> Result<u32, AccessPortError> {
        if (address % 4) != 0 {
            return Err(AccessPortError::alignment_error(address, 4));
        }

        let csw = self.build_csw_register(DataSize::U32);

        let tar = TAR { address };

        self.write_csw_register(access_port, csw)?;
        self.write_ap_register(access_port, tar)?;
        let result: DRW = self.read_ap_register(access_port)?;

        Ok(result.data)
    }

    /// Read an 8bit word at `addr`.
    pub fn read_word_8(
        &mut self,
        access_port: MemoryAp,
        address: u32,
    ) -> Result<u8, AccessPortError> {
        let aligned = aligned_range(address, 1)?;

        // Offset of byte in word (little endian)
        let bit_offset = (address - aligned.start) * 8;

        let result = if self.only_32bit_data_size {
            // Read 32-bit word and extract the correct byte
            ((self.read_word_32(access_port, aligned.start)? >> bit_offset) & 0xFF) as u8
        } else {
            let csw = self.build_csw_register(DataSize::U8);
            let tar = TAR { address };
            self.write_csw_register(access_port, csw)?;
            self.write_ap_register(access_port, tar)?;
            let result: DRW = self.read_ap_register(access_port)?;

            // Extract the correct byte
            // See "Arm Debug Interface Architecture Specification ADIv5.0 to ADIv5.2", C2.2.6
            ((result.data >> bit_offset) & 0xFF) as u8
        };

        Ok(result)
    }

    /// Read a block of words of the size defined by S at `addr`.
    ///
    /// The number of words read is `data.len()`.
    /// The address where the read should be performed at has to be word aligned.
    /// Returns `AccessPortError::MemoryNotAligned` if this does not hold true.
    pub fn read_32(
        &mut self,
        access_port: MemoryAp,
        start_address: u32,
        data: &mut [u32],
    ) -> Result<(), AccessPortError> {
        if data.is_empty() {
            return Ok(());
        }

        if (start_address % 4) != 0 {
            return Err(AccessPortError::alignment_error(start_address, 4));
        }

        // Second we read in 32 bit reads until we have less than 32 bits left to read.
        let csw = self.build_csw_register(DataSize::U32);
        self.write_csw_register(access_port, csw)?;

        let mut address = start_address;
        let tar = TAR { address };
        self.write_ap_register(access_port, tar)?;

        // figure out how many words we can write before the
        // data overflows

        // maximum chunk size
        let max_chunk_size_bytes = 0x400;

        let mut remaining_data_len = data.len();

        let first_chunk_size_bytes = std::cmp::min(
            max_chunk_size_bytes - (address as usize % max_chunk_size_bytes),
            data.len() * 4,
        );

        let mut data_offset = 0;

        log::debug!(
            "Read first block with len {} at address {:#08x}",
            first_chunk_size_bytes,
            address
        );

        let first_chunk_size_words = first_chunk_size_bytes / 4;

        self.read_ap_register_repeated(
            access_port,
            DRW { data: 0 },
            &mut data[data_offset..first_chunk_size_words],
        )?;

        remaining_data_len -= first_chunk_size_words;
        address += (4 * first_chunk_size_words) as u32;
        data_offset += first_chunk_size_words;

        while remaining_data_len > 0 {
            // the autoincrement is limited to the 10 lowest bits so we need to write the address
            // every time it overflows
            let tar = TAR { address };
            self.write_ap_register(access_port, tar)?;

            let next_chunk_size_bytes = std::cmp::min(max_chunk_size_bytes, remaining_data_len * 4);

            log::debug!(
                "Reading chunk with len {} at address {:#08x}",
                next_chunk_size_bytes,
                address
            );

            let next_chunk_size_words = next_chunk_size_bytes / 4;

            self.read_ap_register_repeated(
                access_port,
                DRW { data: 0 },
                &mut data[data_offset..(data_offset + next_chunk_size_words)],
            )?;

            remaining_data_len -= next_chunk_size_words;
            address += (4 * next_chunk_size_words) as u32;
            data_offset += next_chunk_size_words;
        }

        log::debug!("Finished reading block");

        Ok(())
    }

    pub fn read_8(
        &mut self,
        access_port: MemoryAp,
        address: u32,
        data: &mut [u8],
    ) -> Result<(), AccessPortError> {
        if data.is_empty() {
            return Ok(());
        }

        let aligned = aligned_range(address, data.len())?;

        // Read aligned block of 32-bit words
        let mut buf32 = vec![0u32; aligned.len() / 4];
        self.read_32(access_port, aligned.start, &mut buf32)?;

        // Convert 32-bit words to bytes
        let mut buf8 = vec![0u8; aligned.len()];
        for (i, word) in buf32.into_iter().enumerate() {
            buf8.pwrite_with(word, i * 4, LE).unwrap();
        }

        // Copy relevant part of aligned block to output data
        let start = (address - aligned.start) as usize;
        data.copy_from_slice(&buf8[start..start + data.len()]);

        Ok(())
    }

    /// Write a 32bit word at `addr`.
    ///
    /// The address where the write should be performed at has to be word aligned.
    /// Returns `AccessPortError::MemoryNotAligned` if this does not hold true.
    pub fn write_word_32(
        &mut self,
        access_port: MemoryAp,
        address: u32,
        data: u32,
    ) -> Result<(), AccessPortError> {
        if (address % 4) != 0 {
            return Err(AccessPortError::alignment_error(address, 4));
        }

        let csw = self.build_csw_register(DataSize::U32);
        let drw = DRW { data };
        let tar = TAR { address };
        self.write_csw_register(access_port, csw)?;

        self.write_ap_register(access_port, tar)?;
        self.write_ap_register(access_port, drw)?;

        Ok(())
    }

    /// Write an 8bit word at `addr`.
    pub fn write_word_8(
        &mut self,
        access_port: MemoryAp,
        address: u32,
        data: u8,
    ) -> Result<(), AccessPortError> {
        let aligned = aligned_range(address, 1)?;

        // Offset of byte in word (little endian)
        let bit_offset = (address - aligned.start) * 8;

        if self.only_32bit_data_size {
            // Read the existing 32-bit word and insert the byte at the correct bit offset
            // See "Arm Debug Interface Architecture Specification ADIv5.0 to ADIv5.2", C2.2.6
            let word = self.read_word_32(access_port, aligned.start)?;
            let word = word & !(0xFF << bit_offset) | (u32::from(data) << bit_offset);

            self.write_word_32(access_port, aligned.start, word)?;
        } else {
            let csw = self.build_csw_register(DataSize::U8);
            let drw = DRW {
                data: u32::from(data) << bit_offset,
            };
            let tar = TAR { address };
            self.write_csw_register(access_port, csw)?;

            self.write_ap_register(access_port, tar)?;
            self.write_ap_register(access_port, drw)?;
        }

        Ok(())
    }

    /// Write a block of 32bit words at `addr`.
    ///
    /// The number of words written is `data.len()`.
    /// The address where the write should be performed at has to be word aligned.
    /// Returns `AccessPortError::MemoryNotAligned` if this does not hold true.
    pub fn write_32(
        &mut self,
        access_port: MemoryAp,
        start_address: u32,
        data: &[u32],
    ) -> Result<(), AccessPortError> {
        if data.is_empty() {
            return Ok(());
        }

        if (start_address % 4) != 0 {
            return Err(AccessPortError::alignment_error(start_address, 4));
        }

        log::debug!(
            "Write block with total size {} bytes to address {:#08x}",
            data.len() * 4,
            start_address
        );

        // Second we write in 32 bit reads until we have less than 32 bits left to write.
        let csw = self.build_csw_register(DataSize::U32);

        self.write_csw_register(access_port, csw)?;

        let mut address = start_address;
        let tar = TAR { address };
        self.write_ap_register(access_port, tar)?;

        // figure out how many words we can write before the
        // data overflows

        // maximum chunk size
        let max_chunk_size_bytes = 0x400_usize;

        let mut remaining_data_len = data.len();

        let first_chunk_size_bytes = std::cmp::min(
            max_chunk_size_bytes - (address as usize % max_chunk_size_bytes),
            data.len() * 4,
        );

        let mut data_offset = 0;

        log::debug!(
            "Write first block with len {} at address {:#08x}",
            first_chunk_size_bytes,
            address
        );

        let first_chunk_size_words = first_chunk_size_bytes / 4;

        self.write_ap_register_repeated(
            access_port,
            DRW { data: 0 },
            &data[data_offset..first_chunk_size_words],
        )?;

        remaining_data_len -= first_chunk_size_words;
        address += (4 * first_chunk_size_words) as u32;
        data_offset += first_chunk_size_words;

        while remaining_data_len > 0 {
            // the autoincrement is limited to the 10 lowest bits so we need to write the address
            // every time it overflows
            let tar = TAR { address };
            self.write_ap_register(access_port, tar)?;

            let next_chunk_size_bytes = std::cmp::min(max_chunk_size_bytes, remaining_data_len * 4);

            log::debug!(
                "Writing chunk with len {} at address {:#08x}",
                next_chunk_size_bytes,
                address
            );

            let next_chunk_size_words = next_chunk_size_bytes / 4;

            self.write_ap_register_repeated(
                access_port,
                DRW { data: 0 },
                &data[data_offset..(data_offset + next_chunk_size_words)],
            )?;

            remaining_data_len -= next_chunk_size_words;
            address += (4 * next_chunk_size_words) as u32;
            data_offset += next_chunk_size_words;
        }

        log::debug!("Finished writing block");

        Ok(())
    }

    /// Write a block of 8bit words at `addr`.
    ///
    /// The number of words written is `data.len()`.
    pub fn write_8(
        &mut self,
        access_port: MemoryAp,
        address: u32,
        data: &[u8],
    ) -> Result<(), AccessPortError> {
        if data.is_empty() {
            return Ok(());
        }

        let aligned = aligned_range(address, data.len())?;

        // Create buffer with aligned size
        let mut buf8 = vec![0u8; aligned.len()];

        // If the start of the range isn't aligned, read the first word in to avoid clobbering
        if address != aligned.start {
            buf8.pwrite_with(self.read_word_32(access_port, aligned.start)?, 0, LE)
                .unwrap();
        }

        // If the end of the range isn't aligned, read the last word in to avoid clobbering
        if address + data.len() as u32 != aligned.end {
            buf8.pwrite_with(
                self.read_word_32(access_port, aligned.end - 4)?,
                aligned.len() - 4,
                LE,
            )
            .unwrap();
        }

        // Copy input data into buffer at the correct location
        let start = (address - aligned.start) as usize;
        buf8[start..start + data.len()].copy_from_slice(&data);

        // Convert buffer to 32-bit words
        let mut buf32 = vec![0u32; aligned.len() / 4];
        for (i, word) in buf32.iter_mut().enumerate() {
            *word = buf8.pread_with(i * 4, LE).unwrap();
        }

        // Write aligned block into memory
        self.write_32(access_port, aligned.start, &buf32)?;

        Ok(())
    }
}

/*
impl<AP> ArmProbe for ADIMemoryInterface<'_, AP>
where
    AP: CommunicationInterface + ApAccess + DpAccess,
{
    fn read_core_reg(&mut self, ap: MemoryAp, addr: CoreRegisterAddress) -> Result<u32, Error> {
    AP: CommunicationInterface
        + APAccess<MemoryAP, CSW>
        + APAccess<MemoryAP, TAR>
        + APAccess<MemoryAP, DRW>
        + DPAccess,
        */

impl<AP> ArmProbe for ADIMemoryInterface<'_, AP>
where
    AP: CommunicationInterface + ApAccess + DpAccess,
{
    fn read_core_reg(&mut self, ap: MemoryAp, addr: CoreRegisterAddress) -> Result<u32, Error> {
        // Write the DCRSR value to select the register we want to read.
        let mut dcrsr_val = Dcrsr(0);
        dcrsr_val.set_regwnr(false); // Perform a read.
        dcrsr_val.set_regsel(addr.into()); // The address of the register to read.

        self.write_word_32(ap, Dcrsr::ADDRESS, dcrsr_val.into())?;

        self.wait_for_core_register_transfer(ap, Duration::from_millis(100))?;

        let value = self.read_word_32(ap, Dcrdr::ADDRESS)?;

        Ok(value)
    }

    fn write_core_reg(
        &mut self,
        ap: MemoryAp,
        addr: CoreRegisterAddress,
        value: u32,
    ) -> Result<(), Error> {
        self.write_word_32(ap, Dcrdr::ADDRESS, value)?;

        // write the DCRSR value to select the register we want to write.
        let mut dcrsr_val = Dcrsr(0);
        dcrsr_val.set_regwnr(true); // Perform a write.
        dcrsr_val.set_regsel(addr.into()); // The address of the register to write.

        self.write_word_32(ap, Dcrsr::ADDRESS, dcrsr_val.into())?;

        self.wait_for_core_register_transfer(ap, Duration::from_millis(100))?;

        Ok(())
    }

    fn read_8(&mut self, ap: MemoryAp, address: u32, data: &mut [u8]) -> Result<(), Error> {
        if data.len() == 1 {
            data[0] = self.read_word_8(ap, address)?;
        } else {
            self.read_8(ap, address, data)?;
        }

        Ok(())
    }

    fn read_32(&mut self, ap: MemoryAp, address: u32, data: &mut [u32]) -> Result<(), Error> {
        if data.len() == 1 {
            data[0] = self.read_word_32(ap, address)?;
        } else {
            self.read_32(ap, address, data)?;
        }

        Ok(())
    }

    fn write_8(&mut self, ap: MemoryAp, address: u32, data: &[u8]) -> Result<(), Error> {
        if data.len() == 1 {
            self.write_word_8(ap, address, data[0])?;
        } else {
            self.write_8(ap, address, data)?;
        }

        Ok(())
    }

    fn write_32(&mut self, ap: MemoryAp, address: u32, data: &[u32]) -> Result<(), Error> {
        if data.len() == 1 {
            self.write_word_32(ap, address, data[0])?;
        } else {
            self.write_32(ap, address, data)?;
        }

        Ok(())
    }

    fn flush(&mut self) -> Result<(), Error> {
        self.interface.flush()?;

        Ok(())
    }

    fn get_arm_communication_interface(
        &mut self,
    ) -> Result<&mut ArmCommunicationInterface<Initialized>, Error> {
        todo!();
        // Ok(self.interface)
    }
}

bitfield! {
    #[derive(Copy, Clone)]
    pub struct Dhcsr(u32);
    impl Debug;
    pub s_reset_st, _: 25;
    pub s_retire_st, _: 24;
    pub s_lockup, _: 19;
    pub s_sleep, _: 18;
    pub s_halt, _: 17;
    pub s_regrdy, _: 16;
    pub c_maskints, set_c_maskints: 3;
    pub c_step, set_c_step: 2;
    pub c_halt, set_c_halt: 1;
    pub c_debugen, set_c_debugen: 0;
}

impl Dhcsr {
    /// This function sets the bit to enable writes to this register.
    ///
    /// C1.6.3 Debug Halting Control and Status Register, DHCSR:
    /// Debug key:
    /// Software must write 0xA05F to this field to enable write accesses to bits
    /// [15:0], otherwise the processor ignores the write access.
    pub fn enable_write(&mut self) {
        self.0 &= !(0xffff << 16);
        self.0 |= 0xa05f << 16;
    }
}

impl From<u32> for Dhcsr {
    fn from(value: u32) -> Self {
        Self(value)
    }
}

impl From<Dhcsr> for u32 {
    fn from(value: Dhcsr) -> Self {
        value.0
    }
}

impl CoreRegister for Dhcsr {
    const ADDRESS: u32 = 0xE000_EDF0;
    const NAME: &'static str = "DHCSR";
}

bitfield! {
    #[derive(Copy, Clone)]
    pub struct Dcrsr(u32);
    impl Debug;
    pub _, set_regwnr: 16;
    pub _, set_regsel: 4,0;
}

impl From<u32> for Dcrsr {
    fn from(value: u32) -> Self {
        Self(value)
    }
}

impl From<Dcrsr> for u32 {
    fn from(value: Dcrsr) -> Self {
        value.0
    }
}

impl CoreRegister for Dcrsr {
    const ADDRESS: u32 = 0xE000_EDF4;
    const NAME: &'static str = "DCRSR";
}

#[derive(Debug, Copy, Clone)]
pub struct Dcrdr(u32);

impl From<u32> for Dcrdr {
    fn from(value: u32) -> Self {
        Self(value)
    }
}

impl From<Dcrdr> for u32 {
    fn from(value: Dcrdr) -> Self {
        value.0
    }
}

impl CoreRegister for Dcrdr {
    const ADDRESS: u32 = 0xE000_EDF8;
    const NAME: &'static str = "DCRDR";
}

/// Calculates a 32-bit word aligned range from an address/length pair.
fn aligned_range(address: u32, len: usize) -> Result<Range<u32>, AccessPortError> {
    // Round start address down to the nearest multiple of 4
    let start = address - (address % 4);

    let unaligned_end = len
        .try_into()
        .ok()
        .and_then(|len: u32| len.checked_add(address))
        .ok_or(AccessPortError::OutOfBoundsError)?;

    // Round end address up to the nearest multiple of 4
    let end = unaligned_end
        .checked_add((4 - (unaligned_end % 4)) % 4)
        .ok_or(AccessPortError::OutOfBoundsError)?;

    Ok(Range { start, end })
}

#[cfg(test)]
mod tests {
<<<<<<< HEAD
=======
    use crate::architecture::arm::{ap::AccessPort, ApAddress, DpAddress, MemoryApInformation};

>>>>>>> efad68e1
    use super::super::super::ap::memory_ap::mock::MockMemoryAp;
    use super::super::super::ap::memory_ap::MemoryAp;
    use super::ADIMemoryInterface;

    const DUMMY_AP: MemoryAp = MemoryAp::new(ApAddress {
        dp: DpAddress::Default,
        ap: 0,
    });

    impl<'interface> ADIMemoryInterface<'interface, MockMemoryAp> {
        /// Creates a new MemoryInterface for given AccessPort.
        fn new_mock(
            mock: &'interface mut MockMemoryAp,
        ) -> ADIMemoryInterface<'interface, MockMemoryAp> {
<<<<<<< HEAD
            Self {
                interface: mock,
=======
            let ap_information = MemoryApInformation {
                address: DUMMY_AP.ap_address(),
>>>>>>> efad68e1
                only_32bit_data_size: false,
                supports_hnonsec: false,
                cached_csw_value: None,
            }
        }

        fn mock_memory(&self) -> &[u8] {
            &self.interface.memory
        }
    }

    // Visually obvious pattern used to test memory writes
    const DATA8: &[u8] = &[
        128, 129, 130, 131, 132, 133, 134, 135, 136, 137, 138, 139, 140, 141, 142, 143,
    ];

    // DATA8 interpreted as little endian 32-bit words
    const DATA32: &[u32] = &[0x83828180, 0x87868584, 0x8b8a8988, 0x8f8e8d8c];

    #[test]
    fn read_word_32() {
        let mut mock = MockMemoryAp::with_pattern();
        mock.memory[..8].copy_from_slice(&DATA8[..8]);
        let mut mi = ADIMemoryInterface::new_mock(&mut mock);

        for &address in &[0, 4] {
            let value = mi
                .read_word_32(DUMMY_AP, address)
                .expect("read_word_32 failed");
            assert_eq!(value, DATA32[address as usize / 4]);
        }
    }

    #[test]
    fn read_word_8() {
        let mut mock = MockMemoryAp::with_pattern();
        mock.memory[..8].copy_from_slice(&DATA8[..8]);
        let mut mi = ADIMemoryInterface::new_mock(&mut mock);

        for address in 0..8 {
            let value = mi
                .read_word_8(DUMMY_AP, address)
                .unwrap_or_else(|_| panic!("read_word_8 failed, address = {}", address));
            assert_eq!(value, DATA8[address as usize], "address = {}", address);
        }
    }

    #[test]
    fn write_word_32() {
        for &address in &[0, 4] {
            let mut mock = MockMemoryAp::with_pattern();
            let mut mi = ADIMemoryInterface::new_mock(&mut mock);

            let mut expected = Vec::from(mi.mock_memory());
            expected[(address as usize)..(address as usize) + 4].copy_from_slice(&DATA8[..4]);

            mi.write_word_32(DUMMY_AP, address, DATA32[0])
                .unwrap_or_else(|_| panic!("write_word_32 failed, address = {}", address));
            assert_eq!(
                mi.mock_memory(),
                expected.as_slice(),
                "address = {}",
                address
            );
        }
    }

    #[test]
    fn write_word_8() {
        for address in 0..8 {
            let mut mock = MockMemoryAp::with_pattern();
            let mut mi = ADIMemoryInterface::new_mock(&mut mock);

            let mut expected = Vec::from(mi.mock_memory());
            expected[address] = DATA8[0];

            mi.write_word_8(DUMMY_AP, address as u32, DATA8[0])
                .unwrap_or_else(|_| panic!("write_word_8 failed, address = {}", address));
            assert_eq!(
                mi.mock_memory(),
                expected.as_slice(),
                "address = {}",
                address
            );
        }
    }

    #[test]
    fn read_32() {
        let mut mock = MockMemoryAp::with_pattern();
        mock.memory[..DATA8.len()].copy_from_slice(DATA8);
        let mut mi = ADIMemoryInterface::new_mock(&mut mock);

        for &address in &[0, 4] {
            for len in 0..3 {
                let mut data = vec![0u32; len];
                mi.read_32(DUMMY_AP, address, &mut data)
                    .unwrap_or_else(|_| {
                        panic!("read_32 failed, address = {}, len = {}", address, len)
                    });

                assert_eq!(
                    data.as_slice(),
                    &DATA32[(address / 4) as usize..(address / 4) as usize + len],
                    "address = {}, len = {}",
                    address,
                    len
                );
            }
        }
    }

    #[test]
    fn read_32_unaligned_should_error() {
        let mut mock = MockMemoryAp::with_pattern();
        let mut mi = ADIMemoryInterface::new_mock(&mut mock);

        for &address in &[1, 3, 127] {
            assert!(mi.read_32(DUMMY_AP, address, &mut [0u32; 4]).is_err());
        }
    }

    #[test]
    fn read_8() {
        let mut mock = MockMemoryAp::with_pattern();
        mock.memory[..DATA8.len()].copy_from_slice(DATA8);
        let mut mi = ADIMemoryInterface::new_mock(&mut mock);

        for address in 0..4 {
            for len in 0..12 {
                let mut data = vec![0u8; len];
                mi.read_8(DUMMY_AP, address, &mut data).unwrap_or_else(|_| {
                    panic!("read_8 failed, address = {}, len = {}", address, len)
                });

                assert_eq!(
                    data.as_slice(),
                    &DATA8[address as usize..address as usize + len],
                    "address = {}, len = {}",
                    address,
                    len
                );
            }
        }
    }

    #[test]
    fn write_32() {
        for &address in &[0, 4] {
            for len in 0..3 {
                let mut mock = MockMemoryAp::with_pattern();
                let mut mi = ADIMemoryInterface::new_mock(&mut mock);

                let mut expected = Vec::from(mi.mock_memory());
                expected[address as usize..(address as usize) + len * 4]
                    .copy_from_slice(&DATA8[..len * 4]);

                let data = &DATA32[..len];
                mi.write_32(DUMMY_AP, address, data).unwrap_or_else(|_| {
                    panic!("write_32 failed, address = {}, len = {}", address, len)
                });

                assert_eq!(
                    mi.mock_memory(),
                    expected.as_slice(),
                    "address = {}, len = {}",
                    address,
                    len
                );
            }
        }
    }

    #[test]
    fn write_block_u32_unaligned_should_error() {
        let mut mock = MockMemoryAp::with_pattern();
        let mut mi = ADIMemoryInterface::new_mock(&mut mock);

        for &address in &[1, 3, 127] {
            assert!(mi
                .write_32(DUMMY_AP, address, &[0xDEAD_BEEF, 0xABBA_BABE])
                .is_err());
        }
    }

    #[test]
    fn write_8() {
        for address in 0..4 {
            for len in 0..12 {
                let mut mock = MockMemoryAp::with_pattern();
                let mut mi = ADIMemoryInterface::new_mock(&mut mock);

                let mut expected = Vec::from(mi.mock_memory());
                expected[address as usize..(address as usize) + len].copy_from_slice(&DATA8[..len]);

                let data = &DATA8[..len];
                mi.write_8(DUMMY_AP, address, data).unwrap_or_else(|_| {
                    panic!("write_8 failed, address = {}, len = {}", address, len)
                });

                assert_eq!(
                    mi.mock_memory(),
                    expected.as_slice(),
                    "address = {}, len = {}",
                    address,
                    len
                );
            }
        }
    }

    use super::aligned_range;

    #[test]
    fn aligned_range_at_limit_does_not_panic() {
        // The aligned range for address 0xfffffff9 with length
        // 4 should not panic.

        // Not sure what the best behaviour to handle this is, but
        // for sure no panic

        let _ = aligned_range(0xfffffff9, 4);
    }
}<|MERGE_RESOLUTION|>--- conflicted
+++ resolved
@@ -809,11 +809,8 @@
 
 #[cfg(test)]
 mod tests {
-<<<<<<< HEAD
-=======
     use crate::architecture::arm::{ap::AccessPort, ApAddress, DpAddress, MemoryApInformation};
 
->>>>>>> efad68e1
     use super::super::super::ap::memory_ap::mock::MockMemoryAp;
     use super::super::super::ap::memory_ap::MemoryAp;
     use super::ADIMemoryInterface;
@@ -828,17 +825,14 @@
         fn new_mock(
             mock: &'interface mut MockMemoryAp,
         ) -> ADIMemoryInterface<'interface, MockMemoryAp> {
-<<<<<<< HEAD
-            Self {
-                interface: mock,
-=======
             let ap_information = MemoryApInformation {
                 address: DUMMY_AP.ap_address(),
->>>>>>> efad68e1
                 only_32bit_data_size: false,
                 supports_hnonsec: false,
-                cached_csw_value: None,
-            }
+                debug_base_address: 0xf000_0000,
+            };
+
+            Self::new(mock, &ap_information).unwrap()
         }
 
         fn mock_memory(&self) -> &[u8] {
